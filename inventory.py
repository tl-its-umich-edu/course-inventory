--- conflicted
+++ resolved
@@ -83,13 +83,8 @@
     return slim_course_dicts
 
 
-<<<<<<< HEAD
 def gather_course_info_for_account(account_id: int, term_id: int) -> pd.DataFrame:
-    url_ending = f'accounts/{account_id}/courses'
-=======
-def gather_course_info_for_account(account_id: int, term_id: int) -> Sequence[int]:
     url_ending_with_scope = f'{API_SCOPE_PREFIX}/accounts/{account_id}/courses'
->>>>>>> c5ac708b
     params = {
         'with_enrollments': True,
         'enrollment_type': ['student', 'teacher'],
