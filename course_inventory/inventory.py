# standard libraries
import json, logging, os, time
from json.decoder import JSONDecodeError
from typing import Any, Dict, List, Sequence, Union

# third-party libraries
import pandas as pd
import psycopg2
from psycopg2.extensions import connection
from requests import Response
from umich_api.api_utils import ApiUtil

# local libraries
from db.db_creator import DBCreator
from environ import ENV
from vocab import ValidDataSourceName
from course_inventory.async_enroll_gatherer import AsyncEnrollGatherer
from course_inventory.canvas_course_usage import CanvasCourseUsage
from course_inventory.gql_queries import queries as QUERIES
from course_inventory.published_date import FetchPublishedDate


# Initialize settings and globals

logger = logging.getLogger(__name__)

ACCOUNT_ID = ENV.get('CANVAS_ACCOUNT_ID', 1)
TERM_IDS = ENV['CANVAS_TERM_IDS']

API_UTIL = ApiUtil(ENV['API_BASE_URL'], ENV['API_CLIENT_ID'], ENV['API_CLIENT_SECRET'])
SUBSCRIPTION_NAME = ENV['API_SUBSCRIPTION_NAME']
API_SCOPE_PREFIX = ENV['API_SCOPE_PREFIX']
MAX_REQ_ATTEMPTS = ENV['MAX_REQ_ATTEMPTS']
CANVAS_TOKEN = ENV['CANVAS_TOKEN']
CANVAS_URL = ENV['CANVAS_URL']
NUM_ASYNC_WORKERS = ENV.get('NUM_ASYNC_WORKERS', 8)

CREATE_CSVS = ENV.get('CREATE_CSVS', False)
INVENTORY_DB = ENV['INVENTORY_DB']
APPEND_TABLE_NAMES = ENV.get('APPEND_TABLE_NAMES', ['job_run', 'data_source_status'])

CANVAS_DATETIME_FORMAT = '%Y-%m-%dT%H:%M:%SZ'


# Function(s) - Canvas

def make_request_using_api_utils(url: str, params: Dict[str, Any] = {}) -> Response:
    logger.debug('Making a request for data...')

    for i in range(1, MAX_REQ_ATTEMPTS + 1):
        logger.debug(f'Attempt #{i}')
        response = API_UTIL.api_call(url, SUBSCRIPTION_NAME, payload=params)
        status_code = response.status_code

        if status_code != 200:
            logger.warning(f'Received irregular status code: {status_code}')
            logger.info('Beginning next_attempt')
        else:
            try:
                json.loads(response.text)
                return response
            except JSONDecodeError:
                logger.warning('JSONDecodeError encountered')
                logger.info('Beginning next attempt')

    logger.error('The maximum number of request attempts was reached')
    return response


def gather_term_data_from_api(account_id: int, term_ids: Sequence[int]) -> pd.DataFrame:
    logger.info('** gather_new_term_data_from_api')

    # Fetch data for terms from config
    logger.info(f'Canvas terms specified in config: {term_ids}')
    url_ending_with_scope = f'{API_SCOPE_PREFIX}/accounts/{account_id}/terms/'

    term_dicts = []
    for term_id in term_ids:
        logger.info(f'Pulling data for term number {term_id}')
        term_url_ending = url_ending_with_scope + str(term_id)
        response = make_request_using_api_utils(term_url_ending)

        term_data = json.loads(response.text)
        slim_term_dict = {
            'canvas_id': term_data['id'],
            'name': term_data['name'],
            'sis_id': int(term_data['sis_term_id']),
            'start_at': pd.to_datetime(
                term_data['start_at'],
                format=CANVAS_DATETIME_FORMAT
            ),
            'end_at': pd.to_datetime(
                term_data['end_at'],
                format=CANVAS_DATETIME_FORMAT
            )
        }
        term_dicts.append(slim_term_dict)

    term_df = pd.DataFrame(term_dicts)
    logger.debug(term_df.head())
    return term_df


def slim_down_course_data(course_data: List[Dict]) -> List[Dict]:
    slim_course_dicts = []
    for course_dict in course_data:
        slim_course_dict = {
            'canvas_id': course_dict['id'],
            'sis_id': str(course_dict['sis_course_id']),
            'name': course_dict['name'],
            'account_id': course_dict['account_id'],
            'term_id': course_dict['enrollment_term_id'],
            'created_at': course_dict['created_at'],
            'workflow_state': course_dict['workflow_state']
        }
        if 'total_students' in course_dict.keys():
            slim_course_dict['total_students'] = int(course_dict['total_students'])
        else:
            logger.info('Total students not found, setting to zero')
            slim_course_dict['total_students'] = 0
        slim_course_dicts.append(slim_course_dict)
    return slim_course_dicts


def gather_course_data_from_api(account_id: int, term_ids: Sequence[int]) -> pd.DataFrame:
    logger.info('** gather_course_data_from_api')
    url_ending_with_scope = f'{API_SCOPE_PREFIX}/accounts/{account_id}/courses'

    course_dicts = []
    for term_id in term_ids:
        logger.info(f'Fetching course data for term {term_id}')

        params = {
            'with_enrollments': True,
            'enrollment_type': ['student', 'teacher'],
            'enrollment_term_id': term_id,
            'per_page': 100,
            'include': ['total_students']
        }

        # Make first course request
        page_num = 1
        logger.info(f'Course Page Number: {page_num}')
        response = make_request_using_api_utils(url_ending_with_scope, params)
        all_course_data = json.loads(response.text)
        course_dicts += slim_down_course_data(all_course_data)
        more_pages = True

        while more_pages:
            next_params = API_UTIL.get_next_page(response)
            if next_params:
                page_num += 1
                logger.info(f'Course Page Number: {page_num}')
                response = make_request_using_api_utils(url_ending_with_scope, next_params)
                all_course_data = json.loads(response.text)
                course_dicts += slim_down_course_data(all_course_data)
            else:
                logger.info('No more pages!')
                more_pages = False

    num_course_dicts = len(course_dicts)
    logger.info(f'Total course records for all active terms: {num_course_dicts}')
    course_dicts_with_students = []
    for course_dict in course_dicts:
        if course_dict['total_students'] > 0:
            course_dicts_with_students.append(course_dict)
    num_course_dicts_with_students = len(course_dicts_with_students)

    logger.info(f'Course records with students: {num_course_dicts_with_students}')
    logger.info(f'Dropped {num_course_dicts - num_course_dicts_with_students} records')

    course_df = pd.DataFrame(course_dicts_with_students)
    course_df = course_df.drop(['total_students'], axis='columns')
    logger.debug(course_df.head())
    return course_df


# Function(s) - UDW

def process_sis_id(orig_sis_id: str) -> Union[int, None]:
    try:
        sis_id = int(orig_sis_id)
        return sis_id
    except ValueError:
        logger.debug(f'Invalid sis_id found: {orig_sis_id}')
        return None


def pull_sis_user_data_from_udw(user_ids: Sequence[int], conn: connection) -> pd.DataFrame:
    user_ids_tup = tuple(user_ids)
    user_query = f'''
        SELECT u.canvas_id AS canvas_id,
               p.sis_user_id AS sis_id,
               p.unique_name AS uniqname
        FROM user_dim u
        JOIN pseudonym_dim p
            ON u.id=p.user_id
        WHERE u.canvas_id in %s;
    '''
    logger.info('Making user_dim and pseudonym_dim query against UDW')
    udw_user_df = pd.read_sql(user_query, conn, params=(user_ids_tup,))
    udw_user_df['sis_id'] = udw_user_df['sis_id'].map(process_sis_id, na_action='ignore')
    # Found that the IDs are not necessarily unique, so dropping duplicates
    udw_user_df = udw_user_df.drop_duplicates(subset=['canvas_id'])
    logger.debug(udw_user_df.head())
    return udw_user_df


def pull_sis_section_data_from_udw(section_ids: Sequence[int], conn: connection) -> pd.DataFrame:
    section_ids_tup = tuple(section_ids)
    section_query = f'''
        SELECT cs.canvas_id AS canvas_id,
               cs.sis_source_id AS sis_id
        FROM course_section_dim cs
        WHERE cs.canvas_id in %s;
    '''
    logger.info('Making course_section_dim query against UDW')
    udw_section_df = pd.read_sql(section_query, conn, params=(section_ids_tup,))
    udw_section_df['sis_id'] = udw_section_df['sis_id'].map(process_sis_id, na_action='ignore')
    logger.debug(udw_section_df.head())
    return udw_section_df


# Entry point for run_jobs.py

def run_course_inventory() -> Sequence[Dict[str, Union[ValidDataSourceName, pd.Timestamp]]]:
    logger.info("* run_course_inventory")

    logger.info('Making requests against the Canvas API')

    # Gather term data
    term_df = gather_term_data_from_api(ACCOUNT_ID, TERM_IDS)

    # Gather course data
    course_df = gather_course_data_from_api(ACCOUNT_ID, TERM_IDS)

    logger.info("*** Fetching the published date ***")
    course_available_df = course_df.loc[course_df.workflow_state == 'available'].copy()
    course_available_ids = course_available_df['canvas_id'].to_list()
    published_dates = FetchPublishedDate(CANVAS_URL, CANVAS_TOKEN, NUM_ASYNC_WORKERS, course_available_ids)
    published_course_date = published_dates.get_published_course_date(course_available_ids)
    course_published_date_df = pd.DataFrame(published_course_date.items(), columns=['canvas_id', 'published_at'])
    course_df = pd.merge(course_df, course_published_date_df, on='canvas_id', how='left')

    logger.info("*** Checking for courses available and no published date ***")
    logger.info(course_df[(course_df['workflow_state'] == 'available') & (course_df['published_at'].isnull())])
    
    course_df['created_at'] = pd.to_datetime(course_df['created_at'],
                                             format=CANVAS_DATETIME_FORMAT,
                                             errors='coerce')
    course_df['published_at'] = pd.to_datetime(course_df['published_at'],
                                               format=CANVAS_DATETIME_FORMAT,
                                               errors='coerce')

    logger.info("*** Fetching the canvas course usage data ***")
    canvas_course_usage = CanvasCourseUsage(CANVAS_URL, CANVAS_TOKEN, MAX_REQ_ATTEMPTS, course_available_ids)
    canvas_course_usage_df = canvas_course_usage.get_canvas_course_views_participation_data()

    # Gather enrollment, user, and section data
    course_ids = course_df['canvas_id'].to_list()

    enroll_start = time.time()
    enroll_gatherer = AsyncEnrollGatherer(
        course_ids=course_ids,
        access_token=CANVAS_TOKEN,
        complete_url=CANVAS_URL + '/api/graphql',
        gql_query=QUERIES['course_enrollments'],
        enroll_page_size=75,
        num_workers=NUM_ASYNC_WORKERS
    )
    enroll_gatherer.gather()
    enrollment_df, user_df, section_df = enroll_gatherer.generate_output()
    enroll_delta = time.time() - enroll_start
    logger.info(f'Duration of process (seconds): {enroll_delta}')

    # Record data source info for Canvas API
    canvas_data_source = {
        'data_source_name': ValidDataSourceName.CANVAS_API,
        'data_updated_at': pd.to_datetime(time.time(), unit='s', utc=True)
    }

    udw_conn = psycopg2.connect(**ENV['UDW'])

    # Pull SIS user data from UDW
    udw_user_ids = user_df['canvas_id'].to_list()
    sis_user_df = pull_sis_user_data_from_udw(udw_user_ids, udw_conn)
    user_df = pd.merge(user_df, sis_user_df, on='canvas_id', how='left')

    # Pull SIS course section data from UDW
    udw_section_ids = section_df['canvas_id'].to_list()
    sis_section_df = pull_sis_section_data_from_udw(udw_section_ids, udw_conn)
    section_df = pd.merge(section_df, sis_section_df, on='canvas_id', how='left')

    # Record data source info for UDW
    udw_meta_df = pd.read_sql('''
        SELECT *
        FROM unizin_metadata
        WHERE key='canvasdatadate';
    ''', udw_conn)
    udw_update_datetime_str = udw_meta_df['value'].iloc[0]
    udw_update_datetime = pd.to_datetime(udw_update_datetime_str, format='%Y-%m-%d %H:%M:%S.%f%z')
    logger.info(f'Found canvasdatadate in UDW of {udw_update_datetime}')

    udw_data_source = {
        'data_source_name': ValidDataSourceName.UNIZIN_DATA_WAREHOUSE,
        'data_updated_at': udw_update_datetime
    }

    # Produce output
    num_term_records = len(term_df)
    num_course_records = len(course_df)
    num_user_records = len(user_df)
    num_section_records = len(section_df)
    num_enrollment_records = len(enrollment_df)
    num_canvas_usage_records = len(canvas_course_usage_df)

    if CREATE_CSVS:
        # Generate CSV Output
        logger.info(f'Writing {num_term_records} term records to CSV')
        term_df.to_csv(os.path.join('data', 'term.csv'), index=False)
        logger.info('Wrote data to data/term.csv')

        logger.info(f'Writing {num_course_records} course records to CSV')
        course_df.to_csv(os.path.join('data', 'course.csv'), index=False)
        logger.info('Wrote data to data/course.csv')

        logger.info(f'Writing {num_user_records} user records to CSV')
        user_df.to_csv(os.path.join('data', 'user.csv'), index=False)
        logger.info('Wrote data to data/user.csv')

        logger.info(f'Writing {num_section_records} section records to CSV')
        section_df.to_csv(os.path.join('data', 'section.csv'), index=False)
        logger.info('Wrote data to data/section.csv')

        logger.info(f'Writing {num_enrollment_records} enrollment records to CSV')
        enrollment_df.to_csv(os.path.join('data', 'enrollment.csv'), index=False)
        logger.info('Wrote data to data/enrollment.csv')

        logger.info(f"Writing {num_canvas_usage_records} canvas course usage records to CSV")
        canvas_course_usage_df.to_csv(os.path.join('data', 'canvas_course_usage.csv'), index=False)
        logger.info('Wrote data to data/canvas_course_usage.csv')

    # Initialize DBCreator object
    db_creator_obj = DBCreator(INVENTORY_DB, APPEND_TABLE_NAMES)
<<<<<<< HEAD

    # Empty tables (if any) in database
    logger.info('Emptying tables in DB')
    db_creator_obj.set_up()
=======
>>>>>>> 6fe2b941
    db_creator_obj.drop_records()

    # Insert gathered data
    logger.info(f'Inserting {num_term_records} term records to DB')
    term_df.to_sql('term', db_creator_obj.engine, if_exists='append', index=False)
    logger.info(f'Inserted data into term table in {db_creator_obj.db_name}')

    logger.info(f'Inserting {num_course_records} course records to DB')
    course_df.to_sql('course', db_creator_obj.engine, if_exists='append', index=False)
    logger.info(f'Inserted data into course table in {db_creator_obj.db_name}')

    logger.info(f'Inserting {num_user_records} user records to DB')
    user_df.to_sql('user', db_creator_obj.engine, if_exists='append', index=False)
    logger.info(f'Inserted data into user table in {db_creator_obj.db_name}')

    logger.info(f'Inserting {num_section_records} section records to DB')
    section_df.to_sql('course_section', db_creator_obj.engine, if_exists='append', index=False)
    logger.info(f'Inserted data into section table in {db_creator_obj.db_name}')

    logger.info(f'Inserting {num_enrollment_records} enrollment records to DB')
    enrollment_df.to_sql('enrollment', db_creator_obj.engine, if_exists='append', index=False)
    logger.info(f'Inserted data into enrollment table in {db_creator_obj.db_name}')

    logger.info(f"Inserting {num_canvas_usage_records} canvas_course_usage records to DB")
    canvas_course_usage_df.to_sql('canvas_course_usage', db_creator_obj.engine, if_exists='append', index=False)
    logger.info(f'Inserted data into canvas_course_usage table in {db_creator_obj.db_name}')

    return [canvas_data_source, udw_data_source]


# Main Program

if __name__ == "__main__":
    logging.basicConfig(level=ENV.get('LOG_LEVEL', 'DEBUG'))
    run_course_inventory()<|MERGE_RESOLUTION|>--- conflicted
+++ resolved
@@ -342,13 +342,9 @@
 
     # Initialize DBCreator object
     db_creator_obj = DBCreator(INVENTORY_DB, APPEND_TABLE_NAMES)
-<<<<<<< HEAD
 
     # Empty tables (if any) in database
     logger.info('Emptying tables in DB')
-    db_creator_obj.set_up()
-=======
->>>>>>> 6fe2b941
     db_creator_obj.drop_records()
 
     # Insert gathered data
