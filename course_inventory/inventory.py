# standard libraries
import json, logging, os, time
from json.decoder import JSONDecodeError
from typing import Any, Dict, List, Sequence, Union

# third-party libraries
import pandas as pd
import psycopg2
from psycopg2.extensions import connection
from requests import Response
from umich_api.api_utils import ApiUtil

# local libraries
from course_inventory.async_enroll_gatherer import AsyncEnrollGatherer
from course_inventory.canvas_course_usage import CanvasCourseUsage
from course_inventory.gql_queries import queries as QUERIES
from course_inventory.published_date import FetchPublishedDate
from db.db_creator import DBCreator
from environ import ENV
from vocab import ValidDataSourceName


# Initialize settings and globals

logger = logging.getLogger(__name__)

CANVAS = ENV.get('CANVAS', {})

ACCOUNT_ID = CANVAS.get('CANVAS_ACCOUNT_ID', 1)
TERM_IDS = CANVAS['CANVAS_TERM_IDS']

API_UTIL = ApiUtil(CANVAS['API_BASE_URL'], CANVAS['API_CLIENT_ID'], CANVAS['API_CLIENT_SECRET'])
SUBSCRIPTION_NAME = CANVAS['API_SUBSCRIPTION_NAME']
API_SCOPE_PREFIX = CANVAS['API_SCOPE_PREFIX']
CANVAS_TOKEN = CANVAS['CANVAS_TOKEN']
CANVAS_URL = CANVAS['CANVAS_URL']

MAX_REQ_ATTEMPTS = ENV.get('MAX_REQ_ATTEMPTS', 3)
NUM_ASYNC_WORKERS = ENV.get('NUM_ASYNC_WORKERS', 8)
CREATE_CSVS = ENV.get('CREATE_CSVS', False)

INVENTORY_DB = ENV['INVENTORY_DB']

CANVAS_DATETIME_FORMAT = '%Y-%m-%dT%H:%M:%SZ'


# Function(s) - Canvas

def make_request_using_api_utils(url: str, params: Union[Dict[str, Any], None] = None) -> Response:
    if params is None:
        request_params = {}
    else:
        request_params = params

    logger.debug('Making a request for data...')

    for i in range(1, MAX_REQ_ATTEMPTS + 1):
        logger.debug(f'Attempt #{i}')
        response = API_UTIL.api_call(url, SUBSCRIPTION_NAME, payload=request_params)
        status_code = response.status_code

        if status_code != 200:
            logger.warning(f'Received irregular status code: {status_code}')
            logger.info('Beginning next_attempt')
        else:
            try:
                json.loads(response.text)
                return response
            except JSONDecodeError:
                logger.warning('JSONDecodeError encountered')
                logger.info('Beginning next attempt')

    logger.error('The maximum number of request attempts was reached')
    return response


def gather_term_data_from_api(account_id: int, term_ids: Sequence[int]) -> pd.DataFrame:
    logger.info('** gather_new_term_data_from_api')

    # Fetch data for terms from config
    logger.info(f'Canvas terms specified in config: {term_ids}')
    url_ending_with_scope = f'{API_SCOPE_PREFIX}/accounts/{account_id}/terms/'

    term_dicts = []
    for term_id in term_ids:
        logger.info(f'Pulling data for term number {term_id}')
        term_url_ending = url_ending_with_scope + str(term_id)
        response = make_request_using_api_utils(term_url_ending)

        term_data = json.loads(response.text)
        slim_term_dict = {
            'canvas_id': term_data['id'],
            'name': term_data['name'],
            'sis_id': int(term_data['sis_term_id']),
            'start_at': pd.to_datetime(
                term_data['start_at'],
                format=CANVAS_DATETIME_FORMAT
            ),
            'end_at': pd.to_datetime(
                term_data['end_at'],
                format=CANVAS_DATETIME_FORMAT
            )
        }
        term_dicts.append(slim_term_dict)

    term_df = pd.DataFrame(term_dicts)
    logger.debug(term_df.head())
    return term_df


def slim_down_course_data(course_data: List[Dict]) -> List[Dict]:
    slim_course_dicts = []
    for course_dict in course_data:
        slim_course_dict = {
            'canvas_id': course_dict['id'],
            'sis_id': str(course_dict['sis_course_id']),
            'name': course_dict['name'],
            'account_id': course_dict['account_id'],
            'term_id': course_dict['enrollment_term_id'],
            'created_at': course_dict['created_at'],
            'workflow_state': course_dict['workflow_state']
        }
        if 'total_students' in course_dict.keys():
            slim_course_dict['total_students'] = int(course_dict['total_students'])
        else:
            logger.info('Total students not found, setting to zero')
            slim_course_dict['total_students'] = 0
        slim_course_dicts.append(slim_course_dict)
    return slim_course_dicts


def gather_course_data_from_api(account_id: int, term_ids: Sequence[int]) -> pd.DataFrame:
    logger.info('** gather_course_data_from_api')
    url_ending_with_scope = f'{API_SCOPE_PREFIX}/accounts/{account_id}/courses'

    course_dicts: List[Dict[str, Any]] = []
    for term_id in term_ids:
        logger.info(f'Fetching course data for term {term_id}')

        params = {
            'with_enrollments': True,
            'enrollment_type': ['student', 'teacher'],
            'enrollment_term_id': term_id,
            'per_page': 100,
            'include': ['total_students']
        }

        # Make first course request
        page_num = 1
        logger.info(f'Course Page Number: {page_num}')
        response = make_request_using_api_utils(url_ending_with_scope, params)
        all_course_data = json.loads(response.text)
        course_dicts += slim_down_course_data(all_course_data)
        more_pages = True

        while more_pages:
            next_params = API_UTIL.get_next_page(response)
            if next_params:
                page_num += 1
                logger.info(f'Course Page Number: {page_num}')
                response = make_request_using_api_utils(url_ending_with_scope, next_params)
                all_course_data = json.loads(response.text)
                course_dicts += slim_down_course_data(all_course_data)
            else:
                logger.info('No more pages!')
                more_pages = False

    num_course_dicts = len(course_dicts)
    logger.info(f'Total course records for all active terms: {num_course_dicts}')
    course_dicts_with_students = []
    for course_dict in course_dicts:
        if course_dict['total_students'] > 0:
            course_dicts_with_students.append(course_dict)
    num_course_dicts_with_students = len(course_dicts_with_students)

    logger.info(f'Course records with students: {num_course_dicts_with_students}')
    logger.info(f'Dropped {num_course_dicts - num_course_dicts_with_students} records')

    course_df = pd.DataFrame(course_dicts_with_students)
    course_df = course_df.drop(['total_students'], axis='columns')
    logger.debug(course_df.head())
    return course_df


def gather_account_data_from_api(account_ids: Sequence[int]) -> pd.DataFrame:
    logger.info('** gather_account_data_from_api')
    url_ending_with_scope = f'{API_SCOPE_PREFIX}/accounts/'

    account_dicts = []
    for account_id in account_ids:
        logger.info(f'Account number {account_id}')
        account_url_ending = url_ending_with_scope + str(account_id)
        response = make_request_using_api_utils(account_url_ending)
        account_data = json.loads(response.text)
        slim_account_dict = {
            'canvas_id': account_data['id'],
            'name': account_data['name']
        }
        if 'sis_account_id' in account_data.keys():
            slim_account_dict['sis_id'] = account_data['sis_account_id']
        else:
            slim_account_dict['sis_id'] = None
        account_dicts.append(slim_account_dict)

    account_df = pd.DataFrame(account_dicts)
    logger.debug(account_df.head())
    return account_df


# Function(s) - UDW

def process_sis_id(orig_sis_id: str) -> Union[int, None]:
    try:
        sis_id = int(orig_sis_id)
        return sis_id
    except ValueError:
        logger.debug(f'Invalid sis_id found: {orig_sis_id}')
        return None


def pull_sis_section_data_from_udw(section_ids: Sequence[int], conn: connection) -> pd.DataFrame:
    section_ids_tup = tuple(section_ids)
    section_query = f'''
        SELECT cs.canvas_id AS canvas_id,
               cs.sis_source_id AS sis_id
        FROM course_section_dim cs
        WHERE cs.canvas_id in %s;
    '''
    logger.info('Making course_section_dim query against UDW')
    udw_section_df = pd.read_sql(section_query, conn, params=(section_ids_tup,))
    udw_section_df['sis_id'] = udw_section_df['sis_id'].map(process_sis_id, na_action='ignore')
    logger.debug(udw_section_df.head())
    return udw_section_df


# Entry point for run_jobs.py

def run_course_inventory() -> Sequence[Dict[str, Union[ValidDataSourceName, pd.Timestamp]]]:
    logger.info("* run_course_inventory")

    logger.info('Making requests against the Canvas API')

    # Gather term data
    term_df = gather_term_data_from_api(ACCOUNT_ID, TERM_IDS)

    # Gather course data
    course_df = gather_course_data_from_api(ACCOUNT_ID, TERM_IDS)

    logger.info("*** Fetching the published date ***")
    course_available_df = course_df.loc[course_df.workflow_state == 'available'].copy()
    course_available_ids = course_available_df['canvas_id'].to_list()
    published_dates = FetchPublishedDate(CANVAS_URL, CANVAS_TOKEN, NUM_ASYNC_WORKERS, course_available_ids)
    published_course_date = published_dates.get_published_course_date(course_available_ids)
    course_published_date_df = pd.DataFrame(published_course_date.items(), columns=['canvas_id', 'published_at'])
    course_df = pd.merge(course_df, course_published_date_df, on='canvas_id', how='left')

    logger.info("*** Checking for courses available and no published date ***")
    logger.info(course_df[(course_df['workflow_state'] == 'available') & (course_df['published_at'].isnull())])
    
    course_df['created_at'] = pd.to_datetime(course_df['created_at'],
                                             format=CANVAS_DATETIME_FORMAT,
                                             errors='coerce')
    course_df['published_at'] = pd.to_datetime(course_df['published_at'],
                                               format=CANVAS_DATETIME_FORMAT,
                                               errors='coerce')

    logger.info("*** Fetching the canvas course usage data ***")
    canvas_course_usage = CanvasCourseUsage(CANVAS_URL, CANVAS_TOKEN, MAX_REQ_ATTEMPTS, course_available_ids)
    canvas_course_usage_df = canvas_course_usage.get_canvas_course_views_participation_data()

<<<<<<< HEAD
    # Gather account data
    account_ids = sorted(course_df['account_id'].drop_duplicates().to_list())
    account_df = gather_account_data_from_api(account_ids)

    # Gather enrollment, user, and section data
=======
    # Gather enrollment and section data
>>>>>>> 4853fe5e
    course_ids = course_df['canvas_id'].to_list()

    enroll_start = time.time()
    enroll_gatherer = AsyncEnrollGatherer(
        course_ids=course_ids,
        access_token=CANVAS_TOKEN,
        complete_url=CANVAS_URL + '/api/graphql',
        gql_query=QUERIES['course_enrollments'],
        enroll_page_size=75,
        num_workers=NUM_ASYNC_WORKERS
    )
    enroll_gatherer.gather()
    enrollment_df, section_df = enroll_gatherer.generate_output()
    enroll_delta = time.time() - enroll_start
    logger.info(f'Duration of process (seconds): {enroll_delta}')

    # Record data source info for Canvas API
    canvas_data_source = {
        'data_source_name': ValidDataSourceName.CANVAS_API,
        'data_updated_at': pd.to_datetime(time.time(), unit='s', utc=True)
    }

    udw_conn = psycopg2.connect(**ENV['UDW'])

    # Pull SIS course section data from UDW
    udw_section_ids = section_df['canvas_id'].to_list()
    sis_section_df = pull_sis_section_data_from_udw(udw_section_ids, udw_conn)
    section_df = pd.merge(section_df, sis_section_df, on='canvas_id', how='left')

    # Record data source info for UDW
    udw_meta_df = pd.read_sql('''
        SELECT *
        FROM unizin_metadata
        WHERE key='canvasdatadate';
    ''', udw_conn)
    udw_update_datetime_str = udw_meta_df['value'].iloc[0]
    udw_update_datetime = pd.to_datetime(udw_update_datetime_str, format='%Y-%m-%d %H:%M:%S.%f%z')
    logger.info(f'Found canvasdatadate in UDW of {udw_update_datetime}')

    udw_data_source = {
        'data_source_name': ValidDataSourceName.UNIZIN_DATA_WAREHOUSE,
        'data_updated_at': udw_update_datetime
    }

    # Produce output
    num_term_records = len(term_df)
    num_account_records = len(account_df)
    num_course_records = len(course_df)
    num_section_records = len(section_df)
    num_enrollment_records = len(enrollment_df)
    num_canvas_usage_records = len(canvas_course_usage_df)

    if CREATE_CSVS:
        # Generate CSV output
        logger.info(f'Writing {num_term_records} term records to CSV')
        term_df.to_csv(os.path.join('data', 'term.csv'), index=False)
        logger.info('Wrote data to data/term.csv')

        logger.info(f'Writing {num_account_records} account records to CSV')
        account_df.to_csv(os.path.join('data', 'account.csv'), index=False)
        logger.info('Wrote data to data/account.csv')

        logger.info(f'Writing {num_course_records} course records to CSV')
        course_df.to_csv(os.path.join('data', 'course.csv'), index=False)
        logger.info('Wrote data to data/course.csv')

        logger.info(f'Writing {num_section_records} course_section records to CSV')
        section_df.to_csv(os.path.join('data', 'course_section.csv'), index=False)
        logger.info('Wrote data to data/course_section.csv')

        logger.info(f'Writing {num_enrollment_records} enrollment records to CSV')
        enrollment_df.to_csv(os.path.join('data', 'enrollment.csv'), index=False)
        logger.info('Wrote data to data/enrollment.csv')

        logger.info(f"Writing {num_canvas_usage_records} canvas course usage records to CSV")
        canvas_course_usage_df.to_csv(os.path.join('data', 'canvas_course_usage.csv'), index=False)
        logger.info('Wrote data to data/canvas_course_usage.csv')

    # Initialize DBCreator object
    db_creator_obj = DBCreator(INVENTORY_DB)

    # Empty records from Canvas data tables in database
    logger.info('Emptying Canvas data tables in DB')
    db_creator_obj.drop_records(
<<<<<<< HEAD
        ['account', 'canvas_course_usage', 'course', 'course_section', 'enrollment', 'term', 'user']
=======
        ['course', 'canvas_course_usage', 'course_section', 'enrollment', 'term']
>>>>>>> 4853fe5e
    )

    # Insert gathered data into DB
    logger.info(f'Inserting {num_term_records} term records to DB')
    term_df.to_sql('term', db_creator_obj.engine, if_exists='append', index=False)
    logger.info(f'Inserted data into term table in {db_creator_obj.db_name}')

    logger.info(f'Inserting {num_account_records} account records to DB')
    account_df.to_sql('account', db_creator_obj.engine, if_exists='append', index=False)
    logger.info(f'Inserted data into account table in {db_creator_obj.db_name}')

    logger.info(f'Inserting {num_course_records} course records to DB')
    course_df.to_sql('course', db_creator_obj.engine, if_exists='append', index=False)
    logger.info(f'Inserted data into course table in {db_creator_obj.db_name}')

    logger.info(f'Inserting {num_section_records} section records to DB')
    section_df.to_sql('course_section', db_creator_obj.engine, if_exists='append', index=False)
    logger.info(f'Inserted data into section table in {db_creator_obj.db_name}')

    logger.info(f'Inserting {num_enrollment_records} enrollment records to DB')
    enrollment_df.to_sql('enrollment', db_creator_obj.engine, if_exists='append', index=False)
    logger.info(f'Inserted data into enrollment table in {db_creator_obj.db_name}')

    logger.info(f"Inserting {num_canvas_usage_records} canvas_course_usage records to DB")
    canvas_course_usage_df.to_sql('canvas_course_usage', db_creator_obj.engine, if_exists='append', index=False)
    logger.info(f'Inserted data into canvas_course_usage table in {db_creator_obj.db_name}')

    return [canvas_data_source, udw_data_source]


# Main Program

if __name__ == "__main__":
    logging.basicConfig(level=ENV.get('LOG_LEVEL', 'DEBUG'))
    run_course_inventory()<|MERGE_RESOLUTION|>--- conflicted
+++ resolved
@@ -268,15 +268,11 @@
     canvas_course_usage = CanvasCourseUsage(CANVAS_URL, CANVAS_TOKEN, MAX_REQ_ATTEMPTS, course_available_ids)
     canvas_course_usage_df = canvas_course_usage.get_canvas_course_views_participation_data()
 
-<<<<<<< HEAD
     # Gather account data
     account_ids = sorted(course_df['account_id'].drop_duplicates().to_list())
     account_df = gather_account_data_from_api(account_ids)
 
-    # Gather enrollment, user, and section data
-=======
     # Gather enrollment and section data
->>>>>>> 4853fe5e
     course_ids = course_df['canvas_id'].to_list()
 
     enroll_start = time.time()
@@ -361,11 +357,7 @@
     # Empty records from Canvas data tables in database
     logger.info('Emptying Canvas data tables in DB')
     db_creator_obj.drop_records(
-<<<<<<< HEAD
-        ['account', 'canvas_course_usage', 'course', 'course_section', 'enrollment', 'term', 'user']
-=======
-        ['course', 'canvas_course_usage', 'course_section', 'enrollment', 'term']
->>>>>>> 4853fe5e
+        ['account', 'canvas_course_usage', 'course', 'course_section', 'enrollment', 'term']
     )
 
     # Insert gathered data into DB
