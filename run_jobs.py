--- conflicted
+++ resolved
@@ -21,30 +21,6 @@
     format='%(asctime)s - %(name)s - %(levelname)s - %(message)s'
 )
 
-
-<<<<<<< HEAD
-# Enum(s)
-
-# Each job name should be defined in ValidJobName.
-# NAME_OF_JOB = 'path.to.method'
-
-class ValidJobName(Enum):
-    COURSE_INVENTORY = 'course_inventory.inventory.run_course_inventory'
-    ONLINE_MEETINGS_BLUEJEANS = 'online_meetings.bluejeans_report.run_bluejeans_report'
-    # ZOOM = 'online_meetings.canvas_zoom_meetings...'
-    # MIVIDEO = 'mivideo...'
-
-
-# Each data source name should be defined in ValidDataSourceName.
-# NAME_OF_DATA_SOURCE = auto()
-
-class ValidDataSourceName(Enum):
-    CANVAS_API = auto()
-    UNIZIN_DATA_WAREHOUSE = auto()
-
-
-=======
->>>>>>> e5870e31
 # Class(es)
 
 class Job:
