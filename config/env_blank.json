--- conflicted
+++ resolved
@@ -2,13 +2,7 @@
   "LOG_LEVEL": "DEBUG",
   "CANVAS_ACCOUNT_ID": 1,
   "CANVAS_TERM_ID": 164,
-<<<<<<< HEAD
-  "CANVAS_TOKEN": "",
-  "CANVAS_URL": "",
   "API_BASE_URL": "https://apigw.it.umich.edu/um",
-=======
-  "API_BASE_URL": "https://apigw.it.umich.edu",
->>>>>>> 5dec470e
   "API_SCOPE_PREFIX": "",
   "API_SUBSCRIPTION_NAME": "",
   "API_CLIENT_ID": "",
