--- conflicted
+++ resolved
@@ -6,23 +6,16 @@
 import logging
 import os
 import sys
-<<<<<<< HEAD
 import yaml
 from typing import Dict, Sequence, Union
 
 # third-party libraries
 import pandas as pd
-=======
->>>>>>> e5870e31
 import time
 from datetime import datetime, timedelta
-<<<<<<< HEAD
 import glob
 
 from db.db_creator import DBCreator
-
-=======
->>>>>>> e5870e31
 # importing required modules
 from zipfile import ZipFile
 
